--- conflicted
+++ resolved
@@ -3,13 +3,10 @@
 import (
 	"encoding/json"
 	"fmt"
-<<<<<<< HEAD
-=======
 	"os"
 	"regexp"
 	"strconv"
 	"strings"
->>>>>>> 46015b54
 	"time"
 
 	"github.com/tidwall/gjson"
@@ -30,7 +27,7 @@
 	if err != nil {
 		return 0, err
 	}
-<<<<<<< HEAD
+  
 	var out []PR
 	err = json.Unmarshal(jsonBody, &out)
 	if err != nil {
@@ -44,11 +41,6 @@
 			return 0, errors.New("failed to find last pull request number")
 		}
 		return int(number), nil
-=======
-	number := gjson.GetBytes(jsonBody, "0.number").Int()
-	if number == 0 {
-		debugf("failed to find last pull number request, default to 0")
->>>>>>> 46015b54
 	}
 }
 
